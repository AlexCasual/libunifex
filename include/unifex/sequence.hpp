/*
 * Copyright 2019-present Facebook, Inc.
 *
 * Licensed under the Apache License, Version 2.0 (the "License");
 * you may not use this file except in compliance with the License.
 * You may obtain a copy of the License at
 *
 *   http://www.apache.org/licenses/LICENSE-2.0
 *
 * Unless required by applicable law or agreed to in writing, software
 * distributed under the License is distributed on an "AS IS" BASIS,
 * WITHOUT WARRANTIES OR CONDITIONS OF ANY KIND, either express or implied.
 * See the License for the specific language governing permissions and
 * limitations under the License.
 */
#pragma once

#include <unifex/config.hpp>
#include <unifex/async_trace.hpp>
#include <unifex/blocking.hpp>
#include <unifex/get_stop_token.hpp>
#include <unifex/manual_lifetime.hpp>
#include <unifex/receiver_concepts.hpp>
#include <unifex/sender_concepts.hpp>
#include <unifex/tag_invoke.hpp>
#include <unifex/type_traits.hpp>
#include <unifex/type_list.hpp>
#include <unifex/detail/concept_macros.hpp>

#include <cassert>
#include <exception>
#include <type_traits>
#include <utility>

namespace unifex
{
  namespace _seq
  {
    template <typename Predecessor, typename Successor, typename Receiver>
    struct _op {
      class type;
    };
    template <typename Predecessor, typename Successor, typename Receiver>
    using operation = typename _op<
        Predecessor,
        Successor,
        std::remove_cvref_t<Receiver>>::type;

    template <typename Predecessor, typename Successor, typename Receiver>
    struct _successor_receiver {
      class type;
    };
    template <typename Predecessor, typename Successor, typename Receiver>
    using successor_receiver =
        typename _successor_receiver<
            Predecessor,
            Successor,
            std::remove_cvref_t<Receiver>>::type;

    template <typename Predecessor, typename Successor, typename Receiver>
    class _successor_receiver<Predecessor, Successor, Receiver>::type final {
      using successor_receiver = type;
      using operation_type = operation<Predecessor, Successor, Receiver>;

    public:
      explicit type(operation_type* op) noexcept
        : op_(op) {}

      type(type&& other) noexcept
        : op_(std::exchange(other.op_, nullptr)) {}

    private:
      UNIFEX_TEMPLATE(typename CPO, typename R, typename... Args)
          (requires defer::is_true<is_receiver_cpo_v<CPO>> &&
              defer::same_as<R, successor_receiver> &&
              defer::callable<CPO, Receiver, Args...>)
      friend auto tag_invoke(
          CPO cpo,
          R&& r,
          Args&&... args) noexcept(is_nothrow_callable_v<
                                           CPO,
                                           Receiver,
                                           Args...>)
          -> callable_result_t<CPO, Receiver, Args...> {
        return static_cast<CPO&&>(cpo)(
            r.get_receiver_rvalue(), static_cast<Args&&>(args)...);
      }

      UNIFEX_TEMPLATE(typename CPO, typename R, typename... Args)
          (requires (!defer::is_true<is_receiver_cpo_v<CPO>>) &&
              defer::same_as<R, successor_receiver> &&
              defer::callable<CPO, const Receiver&, Args...>)
      friend auto tag_invoke(
          CPO cpo,
          const R& r,
          Args&&... args) noexcept(is_nothrow_callable_v<
                                           CPO,
                                           const Receiver&,
              Args...>)
          -> callable_result_t<CPO, const Receiver&, Args...> {
        return static_cast<CPO&&>(cpo)(
            r.get_const_receiver(), static_cast<Args&&>(args)...);
      }

      template <typename Func>
      friend void tag_invoke(
          tag_t<visit_continuations>,
          const successor_receiver& r,
          Func&& func) {
        std::invoke(func, r.get_const_receiver());
      }

      Receiver&& get_receiver_rvalue() noexcept {
        return static_cast<Receiver&&>(op_->receiver_);
      }

      const Receiver& get_const_receiver() const noexcept {
        return op_->receiver_;
      }

      operation_type* op_;
    };

    template <typename Predecessor, typename Successor, typename Receiver>
    struct _predecessor_receiver {
      class type;
    };
    template <typename Predecessor, typename Successor, typename Receiver>
    using predecessor_receiver =
        typename _predecessor_receiver<
            Predecessor,
            Successor,
            std::remove_cvref_t<Receiver>>::type;

    template <typename Predecessor, typename Successor, typename Receiver>
    class _predecessor_receiver<Predecessor, Successor, Receiver>::type final {
      using predecessor_receiver = type;
      using operation_type = operation<Predecessor, Successor, Receiver>;

    public:
      explicit type(operation_type* op) noexcept
        : op_(op) {}

      type(type&& other) noexcept
        : op_(std::exchange(other.op_, nullptr)) {}

      void set_value() && noexcept {
        // Take a copy of op_ before destroying predOp_ as this may end up
        // destroying *this.
        using successor_receiver_t =
            successor_receiver<Predecessor, Successor, Receiver>;

        auto* op = op_;
        op->status_ = operation_type::status::empty;
        op->predOp_.destruct();
        if constexpr (is_nothrow_connectable_v<Successor, successor_receiver_t>) {
          op->succOp_.construct_from([&]() noexcept {
            return unifex::connect(
                static_cast<Successor&&>(op->successor_), successor_receiver_t{op});
          });
          op->status_ = operation_type::status::successor_operation_constructed;
          unifex::start(op->succOp_.get());
        } else {
          try {
            op->succOp_.construct_from([&]() {
              return unifex::connect(
                  static_cast<Successor&&>(op->successor_), successor_receiver_t{op});
            });
            op->status_ = operation_type::status::successor_operation_constructed;
            unifex::start(op->succOp_.get());
          } catch (...) {
            unifex::set_error(
                static_cast<Receiver&&>(op->receiver_),
                std::current_exception());
          }
        }
      }

      UNIFEX_TEMPLATE(typename Error)
          (requires is_callable_v<decltype(unifex::set_error), Receiver, Error>)
      void set_error(Error&& error) && noexcept {
        unifex::set_error(
            static_cast<Receiver&&>(op_->receiver_),
            static_cast<Error&&>(error));
      }

      UNIFEX_TEMPLATE(typename... Args)
          (requires is_callable_v<decltype(unifex::set_done), Receiver, Args...>)
      void set_done(Args...) && noexcept {
        unifex::set_done(static_cast<Receiver&&>(op_->receiver_));
      }

    private:
      UNIFEX_TEMPLATE(typename CPO, typename R, typename... Args)
          (requires (!defer::is_true<is_receiver_cpo_v<CPO>>) &&
              defer::same_as<R, predecessor_receiver> &&
              defer::callable<CPO, const Receiver&, Args...>)
      friend auto tag_invoke(
          CPO cpo,
          const R& r,
          Args&&... args) noexcept(is_nothrow_callable_v<
                                           CPO,
                                           const Receiver&,
                                           Args...>)
          -> callable_result_t<CPO, const Receiver&, Args...> {
        return static_cast<CPO&&>(cpo)(
            r.get_const_receiver(), static_cast<Args&&>(args)...);
      }

      template <typename Func>
      friend void tag_invoke(
          tag_t<visit_continuations>,
          const predecessor_receiver& r,
          Func&& func) {
        std::invoke(func, r.get_const_receiver());
      }

      const Receiver& get_const_receiver() const noexcept {
        return op_->receiver_;
      }

      operation_type* op_;
    };

    template <typename Predecessor, typename Successor, typename Receiver>
    class _op<Predecessor, Successor, Receiver>::type {
      using operation = type;
    public:
      template <typename Successor2, typename Receiver2>
      explicit type(
          Predecessor&& predecessor,
          Successor2&& successor,
          Receiver2&& receiver)
        : successor_(static_cast<Successor2&&>(successor))
        , receiver_(static_cast<Receiver&&>(receiver))
        , status_(status::predecessor_operation_constructed) {
        predOp_.construct_from([&] {
          return unifex::connect(
              static_cast<Predecessor&&>(predecessor),
              predecessor_receiver<Predecessor, Successor, Receiver>{this});
        });
      }

      ~type() {
        switch (status_) {
          case status::predecessor_operation_constructed:
            predOp_.destruct();
            break;
          case status::successor_operation_constructed:
            succOp_.destruct();
            break;
          case status::empty: break;
        }
      }

      void start() & noexcept {
        assert(status_ == status::predecessor_operation_constructed);
        unifex::start(predOp_.get());
      }

    private:
      friend predecessor_receiver<
          Predecessor,
          Successor,
          Receiver>;
      friend successor_receiver<
          Predecessor,
          Successor,
          Receiver>;

      Successor successor_;
      Receiver receiver_;
      enum class status {
        empty,
        predecessor_operation_constructed,
        successor_operation_constructed
      };
      status status_;
      union {
        manual_lifetime<connect_result_t<
            Predecessor,
            predecessor_receiver<Predecessor, Successor, Receiver>>>
            predOp_;
        manual_lifetime<connect_result_t<
            Successor,
            successor_receiver<Predecessor, Successor, Receiver>>>
            succOp_;
      };
    };

    template <typename Predecessor, typename Successor>
    struct _sender {
      class type;
    };
    template <typename Predecessor, typename Successor>
    using sender = typename _sender<
        std::remove_cvref_t<Predecessor>,
        std::remove_cvref_t<Successor>>::type;

    template <typename Predecessor, typename Successor>
    class _sender<Predecessor, Successor>::type {
      using sender = type;
    public:
      template <
          template <typename...> class Variant,
          template <typename...> class Tuple>
      using value_types =
          typename Successor::template value_types<Variant, Tuple>;

      template <template <typename...> class Variant>
      using error_types = typename concat_type_lists_unique_t<
          typename Predecessor::template error_types<type_list>,
          typename Successor::template error_types<type_list>,
          type_list<std::exception_ptr>>::template apply<Variant>;

      UNIFEX_TEMPLATE(typename Predecessor2, typename Successor2)
          (requires std::is_constructible_v<Predecessor, Predecessor2> &&
              std::is_constructible_v<Successor, Successor2>)
      explicit type(Predecessor2&& predecessor, Successor2&& successor)
          noexcept(std::is_nothrow_constructible_v<Predecessor, Predecessor2> &&
              std::is_nothrow_constructible_v<Successor, Successor2>)
        : predecessor_(static_cast<Predecessor&&>(predecessor))
        , successor_(static_cast<Successor&&>(successor)) {}

      friend blocking_kind
      tag_invoke(tag_t<blocking>, const sender& sender) {
        const auto predBlocking = blocking(sender.predecessor_);
        const auto succBlocking = blocking(sender.successor_);
        if (predBlocking == blocking_kind::never) {
          return blocking_kind::never;
        } else if (
            predBlocking == blocking_kind::always_inline &&
            succBlocking == blocking_kind::always_inline) {
          return blocking_kind::always_inline;
        } else if (
            (predBlocking == blocking_kind::always_inline ||
            predBlocking == blocking_kind::always) &&
            (succBlocking == blocking_kind::always_inline ||
            succBlocking == blocking_kind::always)) {
          return blocking_kind::always;
        } else {
          return blocking_kind::maybe;
        }
      }

      UNIFEX_TEMPLATE(typename Receiver)
          (requires defer::sender_to<
                  Predecessor,
                  predecessor_receiver<Predecessor, Successor, Receiver>> &&
              defer::sender_to<
                  Successor,
                  successor_receiver<Predecessor, Successor, Receiver>> &&
              defer::move_constructible<Successor>)
      auto connect(Receiver&& receiver) &&
          -> operation<Predecessor, Successor,  Receiver> {
        return operation<Predecessor, Successor,  Receiver>{
            (Predecessor &&) predecessor_,
            (Successor &&) successor_,
            (Receiver &&) receiver};
      }

<<<<<<< HEAD
      UNIFEX_TEMPLATE(typename Receiver)
          (requires defer::sender_to<
                  Predecessor&,
                  predecessor_receiver<Predecessor&, Successor, Receiver>> &&
               defer::sender_to<
                  Successor,
                  successor_receiver<Predecessor&, Successor, Receiver>> &&
               defer::constructible_from<Successor, Successor&>)
      auto connect(Receiver&& receiver) &
          -> operation<Predecessor&, Successor, Receiver> {
        return operation<Predecessor&, Successor, Receiver>{
            predecessor_, successor_, (Receiver &&) receiver};
      }

      UNIFEX_TEMPLATE(typename Receiver)
          (requires defer::sender_to<
=======
      template <
          typename Receiver,
          std::enable_if_t<
              std::conjunction_v<
                is_connectable<
>>>>>>> 992f3970
                  const Predecessor&,
                  predecessor_receiver<const Predecessor&, Successor, Receiver>> &&
                defer::sender_to<
                  Successor,
                  successor_receiver<const Predecessor&, Successor, Receiver>> &&
                defer::copy_constructible<Successor>)
      auto connect(Receiver&& receiver) const&
          -> operation<const Predecessor&, Successor, Receiver> {
        return operation<const Predecessor&, Successor, Receiver>{
            predecessor_, successor_, (Receiver &&) receiver};
      }

    private:
      UNIFEX_NO_UNIQUE_ADDRESS Predecessor predecessor_;
      UNIFEX_NO_UNIQUE_ADDRESS Successor successor_;
    };
  }  // namespace _seq

  namespace _seq_cpo {
    inline constexpr struct _fn {
    private:
      template<bool>
      struct _impl2 {
        template <typename First, typename Second>
        auto operator()(First&& first, Second&& second) const
            noexcept(is_nothrow_tag_invocable_v<_fn, First, Second>)
            -> tag_invoke_result_t<_fn, First, Second> {
          return unifex::tag_invoke(
              _fn{}, static_cast<First&&>(first), static_cast<Second&&>(second));
        }
      };

      template<bool>
      struct _impl3 {
        template <typename First, typename Second, typename... Rest>
        auto operator()(First&& first, Second&& second, Rest&&... rest) const
            noexcept(is_nothrow_tag_invocable_v<_fn, First, Second, Rest...>)
            -> tag_invoke_result_t<_fn, First, Second, Rest...> {
          return unifex::tag_invoke(
              _fn{},
              static_cast<First&&>(first),
              static_cast<Second&&>(second),
              static_cast<Rest&&>(rest)...);
        }
      };

    public:
      // Sequencing a single sender is just the same as returning the sender
      // itself.
      template <typename First>
      std::remove_cvref_t<First> operator()(First&& first) const
          noexcept(std::is_nothrow_constructible_v<std::remove_cvref_t<First>, First>) {
        return static_cast<First&&>(first);
      }

      template <typename First, typename Second>
      auto operator()(First&& first, Second&& second) const
          noexcept(is_nothrow_callable_v<
              _impl2<is_tag_invocable_v<_fn, First, Second>>, First, Second>)
          -> callable_result_t<
              _impl2<is_tag_invocable_v<_fn, First, Second>>, First, Second> {
        return _impl2<is_tag_invocable_v<_fn, First, Second>>{}(
            static_cast<First&&>(first),
            static_cast<Second&&>(second));
      }

      template <typename First, typename Second, typename Third, typename... Rest>
      auto operator()(First&& first, Second&& second, Third&& third, Rest&&... rest) const
          noexcept(is_nothrow_callable_v<
              _impl3<is_tag_invocable_v<_fn, First, Second, Third, Rest...>>, First, Second, Third, Rest...>)
          -> callable_result_t<
              _impl3<is_tag_invocable_v<_fn, First, Second, Third, Rest...>>, First, Second, Third, Rest...> {
        return _impl3<is_tag_invocable_v<_fn, First, Second, Third, Rest...>>{}(
            static_cast<First&&>(first),
            static_cast<Second&&>(second),
            static_cast<Third&&>(third),
            static_cast<Rest&&>(rest)...);
      }
    } sequence{};

    template<>
    struct _fn::_impl2<false> {
      template <typename First, typename Second>
      auto operator()(First&& first, Second&& second) const
          noexcept(std::is_nothrow_constructible_v<
                  _seq::sender<First, Second>,
                  First,
                  Second>)
              -> _seq::sender<First, Second> {
        return _seq::sender<First, Second>{
            static_cast<First&&>(first),
            static_cast<Second&&>(second)};
      }
    };

    template<>
    struct _fn::_impl3<false> {
      template <typename First, typename Second, typename... Rest>
      auto operator()(First&& first, Second&& second, Rest&&... rest) const
          noexcept(is_nothrow_callable_v<_fn, First, Second> &&
              is_nothrow_callable_v<
                  _fn,
                  callable_result_t<_fn, First, Second>,
                  Rest...>)
          -> callable_result_t<
              _fn,
              callable_result_t<_fn, First, Second>,
              Rest...> {
        // Fall-back to pair-wise invocation of the sequence() CPO.
        return sequence(
            sequence(static_cast<First&&>(first), static_cast<Second&&>(second)),
            static_cast<Rest&&>(rest)...);
      }
    };
  } // _seq_cpo

  using _seq_cpo::sequence;

}  // namespace unifex<|MERGE_RESOLUTION|>--- conflicted
+++ resolved
@@ -71,9 +71,9 @@
 
     private:
       UNIFEX_TEMPLATE(typename CPO, typename R, typename... Args)
-          (requires defer::is_true<is_receiver_cpo_v<CPO>> &&
-              defer::same_as<R, successor_receiver> &&
-              defer::callable<CPO, Receiver, Args...>)
+          (requires lazy::is_true<is_receiver_cpo_v<CPO>> &&
+              lazy::same_as<R, successor_receiver> &&
+              lazy::callable<CPO, Receiver, Args...>)
       friend auto tag_invoke(
           CPO cpo,
           R&& r,
@@ -87,9 +87,9 @@
       }
 
       UNIFEX_TEMPLATE(typename CPO, typename R, typename... Args)
-          (requires (!defer::is_true<is_receiver_cpo_v<CPO>>) &&
-              defer::same_as<R, successor_receiver> &&
-              defer::callable<CPO, const Receiver&, Args...>)
+          (requires (!lazy::is_true<is_receiver_cpo_v<CPO>>) &&
+              lazy::same_as<R, successor_receiver> &&
+              lazy::callable<CPO, const Receiver&, Args...>)
       friend auto tag_invoke(
           CPO cpo,
           const R& r,
@@ -192,9 +192,9 @@
 
     private:
       UNIFEX_TEMPLATE(typename CPO, typename R, typename... Args)
-          (requires (!defer::is_true<is_receiver_cpo_v<CPO>>) &&
-              defer::same_as<R, predecessor_receiver> &&
-              defer::callable<CPO, const Receiver&, Args...>)
+          (requires (!lazy::is_true<is_receiver_cpo_v<CPO>>) &&
+              lazy::same_as<R, predecessor_receiver> &&
+              lazy::callable<CPO, const Receiver&, Args...>)
       friend auto tag_invoke(
           CPO cpo,
           const R& r,
@@ -344,13 +344,13 @@
       }
 
       UNIFEX_TEMPLATE(typename Receiver)
-          (requires defer::sender_to<
+          (requires lazy::sender_to<
                   Predecessor,
                   predecessor_receiver<Predecessor, Successor, Receiver>> &&
-              defer::sender_to<
+              lazy::sender_to<
                   Successor,
                   successor_receiver<Predecessor, Successor, Receiver>> &&
-              defer::move_constructible<Successor>)
+              lazy::move_constructible<Successor>)
       auto connect(Receiver&& receiver) &&
           -> operation<Predecessor, Successor,  Receiver> {
         return operation<Predecessor, Successor,  Receiver>{
@@ -359,36 +359,14 @@
             (Receiver &&) receiver};
       }
 
-<<<<<<< HEAD
       UNIFEX_TEMPLATE(typename Receiver)
-          (requires defer::sender_to<
-                  Predecessor&,
-                  predecessor_receiver<Predecessor&, Successor, Receiver>> &&
-               defer::sender_to<
-                  Successor,
-                  successor_receiver<Predecessor&, Successor, Receiver>> &&
-               defer::constructible_from<Successor, Successor&>)
-      auto connect(Receiver&& receiver) &
-          -> operation<Predecessor&, Successor, Receiver> {
-        return operation<Predecessor&, Successor, Receiver>{
-            predecessor_, successor_, (Receiver &&) receiver};
-      }
-
-      UNIFEX_TEMPLATE(typename Receiver)
-          (requires defer::sender_to<
-=======
-      template <
-          typename Receiver,
-          std::enable_if_t<
-              std::conjunction_v<
-                is_connectable<
->>>>>>> 992f3970
-                  const Predecessor&,
-                  predecessor_receiver<const Predecessor&, Successor, Receiver>> &&
-                defer::sender_to<
-                  Successor,
-                  successor_receiver<const Predecessor&, Successor, Receiver>> &&
-                defer::copy_constructible<Successor>)
+          (requires lazy::sender_to<
+                const Predecessor&,
+                predecessor_receiver<const Predecessor&, Successor, Receiver>> &&
+              lazy::sender_to<
+                Successor,
+                successor_receiver<const Predecessor&, Successor, Receiver>> &&
+              lazy::copy_constructible<Successor>)
       auto connect(Receiver&& receiver) const&
           -> operation<const Predecessor&, Successor, Receiver> {
         return operation<const Predecessor&, Successor, Receiver>{
