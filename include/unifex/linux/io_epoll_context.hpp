--- conflicted
+++ resolved
@@ -453,13 +453,8 @@
       : context_(context), dueTime_(dueTime) {}
 
   template <typename Receiver>
-<<<<<<< HEAD
   operation<remove_cvref_t<Receiver>> connect(Receiver&& r) {
     return operation<remove_cvref_t<Receiver>>{
-=======
-  operation<std::remove_cvref_t<Receiver>> connect(Receiver&& r) && {
-    return operation<std::remove_cvref_t<Receiver>>{
->>>>>>> 4e204c47
         context_, dueTime_, (Receiver &&) r};
   }
 
@@ -536,7 +531,7 @@
         start_io();
       }
     }
-    
+
    private:
     static void on_schedule_complete(operation_base* op) noexcept {
       auto& self = *static_cast<operation*>(static_cast<completion_base*>(op));
